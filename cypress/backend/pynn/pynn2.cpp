--- conflicted
+++ resolved
@@ -641,13 +641,8 @@
 {
 	std::vector<std::string> signals = pop.type().signal_names;
 	for (size_t j = 0; j < signals.size(); j++) {
-<<<<<<< HEAD
 		std::vector<uint64_t> neuron_ids;
 		for (uint64_t k = 0; k < pop.size(); k++) {
-=======
-		std::vector<size_t> neuron_ids;  // u_int_64?
-		for (size_t k = 0; k < pop.size(); k++) {
->>>>>>> 60f0afe3
 			if (pop[k].signals().is_recording(j)) {
 				neuron_ids.push_back(k);
 			}
@@ -829,15 +824,8 @@
 			num_inh++;
 		}
 	}
-<<<<<<< HEAD
-
 	Matrix<Real> *conns_exc = new Matrix<Real>(conns_full.size() - num_inh, 4),
 	             conns_inh(num_inh, 4);
-=======
-	// TODO 2 full copies in memory
-	Matrix<Real> conns_exc(conns_full.size() - num_inh, 4),
-	    conns_inh(num_inh, 4);
->>>>>>> 60f0afe3
 	size_t counter_ex = 0, counter_in = 0;
 	for (auto i : conns_full) {
 		if (i.n.synapse.weight > 0) {
@@ -874,21 +862,12 @@
 	}
 
 	if (conns_full.size() - num_inh > 0) {
-<<<<<<< HEAD
 		auto capsule = py::capsule(conns_exc, [](void *v) {
 			delete reinterpret_cast<Matrix<Real> *>(v);
 		});
 		py::array temp_array({(*conns_exc).rows(), (*conns_exc).cols()},
 		                     (*conns_exc).data(), capsule);
 		py::object connector = pynn.attr("FromListConnector")(temp_array);
-=======
-		py::detail::any_container<ssize_t> shape(
-		    {static_cast<long>(conns_exc.rows()), 4});
-		py::array_t<Real> temp(shape, {4 * sizeof(Real), sizeof(Real)},
-		                       conns_exc.data());
-		py::object connector = pynn.attr("FromListConnector")(temp);
-
->>>>>>> 60f0afe3
 		std::get<0>(ret) = pynn.attr("Projection")(
 		    pypopulations[conn.pid_src()], pypopulations[conn.pid_tar()],
 		    connector,
