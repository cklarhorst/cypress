--- conflicted
+++ resolved
@@ -31,20 +31,18 @@
 		                                                     IfCondExp>(
 		    [] { return std::move(std::make_unique<IFFH1ToLIF>()); });
 
-<<<<<<< HEAD
+		// Transformation responsible for lossy transforming standard IfCondExp
+		// neurons to spikey neurons
+		Transformations::register_neuron_type_transformation<IfCondExp,
+		                                                     IfFacetsHardware1>(
+		    [] { return std::move(std::make_unique<LIFToIFFH1>()); });
+
 		// Transformation responsible for fixing Spikey units
 		Transformations::register_general_transformation(
 		    [] { return std::move(std::make_unique<IFFH1UnitScale>()); },
 		    [](const Backend &, const NetworkBase &net) {
 			    return net.population_count<IfFacetsHardware1>() > 0;
 			});
-=======
-		// Transformation responsible for lossy transforming standard IfCondExp
-		// neurons to spikey neurons
-		Transformations::register_neuron_type_transformation<IfCondExp,
-		                                                     IfFacetsHardware1>(
-		    [] { return std::move(std::make_unique<LIFToIFFH1>()); });
->>>>>>> 236ebbe9
 
 		// Transformation responsible for losslessly converting between constant
 		// frequency and constant interval neurons
